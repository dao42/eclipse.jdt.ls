package org.jboss.tools.vscode.java.managers;

import java.io.File;
import java.net.URI;
import java.net.URISyntaxException;
import java.util.ArrayList;
import java.util.Collections;
import java.util.HashMap;
import java.util.List;
import java.util.Map;

import org.eclipse.core.resources.IFile;
import org.eclipse.core.resources.IResource;
import org.eclipse.core.resources.ResourcesPlugin;
import org.eclipse.core.runtime.IPath;
import org.eclipse.core.runtime.NullProgressMonitor;
import org.eclipse.core.runtime.Path;
import org.eclipse.core.runtime.URIUtil;
import org.eclipse.jdt.core.CompletionContext;
import org.eclipse.jdt.core.CompletionProposal;
import org.eclipse.jdt.core.CompletionRequestor;
import org.eclipse.jdt.core.IBuffer;
import org.eclipse.jdt.core.ICompilationUnit;
import org.eclipse.jdt.core.IJavaElement;
import org.eclipse.jdt.core.IProblemRequestor;
import org.eclipse.jdt.core.ISourceRange;
import org.eclipse.jdt.core.ISourceReference;
import org.eclipse.jdt.core.IType;
import org.eclipse.jdt.core.JavaCore;
import org.eclipse.jdt.core.JavaModelException;
import org.eclipse.jdt.core.WorkingCopyOwner;
import org.jboss.tools.vscode.ipc.JsonRpcConnection;
import org.jboss.tools.vscode.java.CompletionProposalRequestor;
import org.jboss.tools.vscode.java.HoverInfoProvider;
import org.jboss.tools.vscode.java.JavaLanguageServerPlugin;
import org.jboss.tools.vscode.java.handlers.DiagnosticsHandler;
import org.jboss.tools.vscode.java.handlers.JsonRpcHelpers;
import org.jboss.tools.vscode.java.model.CodeCompletionItem;
import org.jboss.tools.vscode.java.model.Location;
import org.jboss.tools.vscode.java.model.SymbolInformation;

/**
 * Manages the life-cycle of documents edited on VS Code.
 * 
 * @author Gorkem Ercan
 *
 */
public class DocumentsManager {

	private Map<String, ICompilationUnit> openUnits;
	private ProjectsManager pm;
	private JsonRpcConnection connection;

	public DocumentsManager(JsonRpcConnection conn, ProjectsManager pm) {
		openUnits = new HashMap<String, ICompilationUnit>();
		this.pm = pm;
		this.connection = conn;
	}
<<<<<<< HEAD
	
	
	public ICompilationUnit openDocument(String uri){
		JavaLanguageServerPlugin.logInfo("Opening document : " + uri);
=======

	public ICompilationUnit openDocument(String uri) {
		JsonRpcConnection.log("Opening document : " + uri);
>>>>>>> 1c3c66fa
		ICompilationUnit unit = openUnits.get(uri);
		if (unit == null) {
			File f = null;
			try {
				f = URIUtil.toFile(new URI(uri));
			} catch (URISyntaxException e1) {
				// TODO Auto-generated catch block
				e1.printStackTrace();
			}
			if (f != null) {
				IPath p = Path.fromOSString(f.getAbsolutePath());
				IFile file = ResourcesPlugin.getWorkspace().getRoot().getFileForLocation(p);
				if (file != null) {
					try {
						final DiagnosticsHandler pe = new DiagnosticsHandler(connection, uri);
						unit = ((ICompilationUnit) JavaCore.create(file)).getWorkingCopy(new WorkingCopyOwner() {

							@Override
							public IProblemRequestor getProblemRequestor(ICompilationUnit workingCopy) {
								return pe;
							}

						}, new NullProgressMonitor());

					} catch (JavaModelException e) {
						// TODO: handle exception

					}
					openUnits.put(uri, unit);
					JavaLanguageServerPlugin.logInfo("added unit " + uri);
				}
			}
		}
		if (unit != null) {
			try {
				unit.reconcile(ICompilationUnit.NO_AST, true, null, null);
			} catch (JavaModelException e) {
				JavaLanguageServerPlugin.logException("Probem with reconcile for" +  uri, e);
			}
		}
		return unit;

	}
<<<<<<< HEAD
	
	public void closeDocument(String uri){
		JavaLanguageServerPlugin.logInfo("close document : " + uri);
		openUnits.remove(uri);
	}
	
	public void updateDocument(String uri, int line, int column, int length, String text){
		JavaLanguageServerPlugin.logInfo("Updating document: "+ uri+ " line: " + line + " col:" +column + " length:"+ length +" text:"+text );
=======

	public void closeDocument(String uri) {
		JsonRpcConnection.log("close document : " + uri);
		openUnits.remove(uri);
	}

	public void updateDocument(String uri, int line, int column, int length, String text) {
		JsonRpcConnection.log("Updating document: " + uri + " line: " + line + " col:" + column + " length:" + length
				+ " text:" + text);
>>>>>>> 1c3c66fa
		ICompilationUnit unit = openUnits.get(uri);
		if (unit == null)
			return;
		try {
			IBuffer buffer = unit.getBuffer();
<<<<<<< HEAD
			int offset = JsonRpcHelpers.toOffset(buffer,line,column);
			buffer.replace(offset,length,text);
			JavaLanguageServerPlugin.logInfo("Changed buffer: "+buffer.getContents());
			
			if (length > 0 || text.length() > 0) {
				JavaLanguageServerPlugin.logInfo(uri+ " updated reconciling");
=======
			int offset = JsonRpcHelpers.toOffset(buffer, line, column);
			buffer.replace(offset, length, text);
			JsonRpcConnection.log("Changed buffer: " + buffer.getContents());

			if (length > 0 || text.length() > 0) {
				JsonRpcConnection.log(uri + " updated reconciling");
>>>>>>> 1c3c66fa
				unit.reconcile(ICompilationUnit.NO_AST, true, null, null);
			}

		} catch (JavaModelException e) {
			JavaLanguageServerPlugin.logException("Problem updating document " +  uri, e);
		}
	}

	public List<CodeCompletionItem> computeContentAssist(String uri, int line, int column) {
		ICompilationUnit unit = openUnits.get(uri);
		if (unit == null)
			return Collections.emptyList();
		final List<CodeCompletionItem> proposals = new ArrayList<CodeCompletionItem>();
		final CompletionContext[] completionContextParam = new CompletionContext[] { null };
		try {
			CompletionRequestor collector = new CompletionProposalRequestor(unit, proposals);
			// Allow completions for unresolved types - since 3.3
			collector.setAllowsRequiredProposals(CompletionProposal.FIELD_REF, CompletionProposal.TYPE_REF, true);
			collector.setAllowsRequiredProposals(CompletionProposal.FIELD_REF, CompletionProposal.TYPE_IMPORT, true);
			collector.setAllowsRequiredProposals(CompletionProposal.FIELD_REF, CompletionProposal.FIELD_IMPORT, true);

			collector.setAllowsRequiredProposals(CompletionProposal.METHOD_REF, CompletionProposal.TYPE_REF, true);
			collector.setAllowsRequiredProposals(CompletionProposal.METHOD_REF, CompletionProposal.TYPE_IMPORT, true);
			collector.setAllowsRequiredProposals(CompletionProposal.METHOD_REF, CompletionProposal.METHOD_IMPORT, true);

			collector.setAllowsRequiredProposals(CompletionProposal.CONSTRUCTOR_INVOCATION, CompletionProposal.TYPE_REF,
					true);

			collector.setAllowsRequiredProposals(CompletionProposal.ANONYMOUS_CLASS_CONSTRUCTOR_INVOCATION,
					CompletionProposal.TYPE_REF, true);
			collector.setAllowsRequiredProposals(CompletionProposal.ANONYMOUS_CLASS_DECLARATION,
					CompletionProposal.TYPE_REF, true);

			collector.setAllowsRequiredProposals(CompletionProposal.TYPE_REF, CompletionProposal.TYPE_REF, true);

			unit.codeComplete(JsonRpcHelpers.toOffset(unit.getBuffer(), line, column), collector,
					new NullProgressMonitor());
		} catch (JavaModelException e) {
			JavaLanguageServerPlugin.logException("Problem with codeComplete for" +  uri, e);
		}
		return proposals;

	}

	public String computeHover(String uri, int line, int column) {
		ICompilationUnit unit = openUnits.get(uri);
		HoverInfoProvider provider = new HoverInfoProvider(unit);
		return provider.computeHover(line, column);

	}

	public Location computeDefinitonNavigation(String uri, int line, int column) {
		ICompilationUnit unit = openUnits.get(uri);

		try {
			IJavaElement[] elements = unit.codeSelect(JsonRpcHelpers.toOffset(unit.getBuffer(), line, column), 0);

			if (elements == null || elements.length != 1)
				return null;
			IJavaElement element = elements[0];
			IResource resource = element.getResource();

			// if the selected element corresponds to a resource in workspace,
			// navigate to it
			if (resource != null && resource.getProject() != null) {
				return getLocation(unit, element);
			}
		} catch (JavaModelException e) {
			JavaLanguageServerPlugin.logException("Problem with codeSelect for" +  uri, e);
		}
		return null;
	}

	/**
	 * @param unit
	 * @param element
	 * @param resource
	 * @param $
	 * @throws JavaModelException
	 */
	public Location getLocation(ICompilationUnit unit, IJavaElement element) throws JavaModelException {
		Location $ = new Location();
		$.setUri("file://" + element.getResource().getLocationURI().getPath());
		if (element instanceof ISourceReference) {
			ISourceRange nameRange = ((ISourceReference) element).getNameRange();
			int[] loc = JsonRpcHelpers.toLine(unit.getBuffer(), nameRange.getOffset());
			int[] endLoc = JsonRpcHelpers.toLine(unit.getBuffer(), nameRange.getOffset() + nameRange.getLength());

			if (loc != null) {
				$.setLine(loc[0]);
				$.setColumn(loc[1]);
			}
			if (endLoc != null) {
				$.setEndLine(endLoc[0]);
				$.setEndColumn(endLoc[1]);
			}
			return $;
		}
		return null;
	}

	public Location getLocation(ICompilationUnit unit, int offset, int length) throws JavaModelException {
		Location result = new Location();
		result.setUri("file://" + unit.getResource().getLocationURI().getPath());
		int[] loc = JsonRpcHelpers.toLine(unit.getBuffer(), offset);
		int[] endLoc = JsonRpcHelpers.toLine(unit.getBuffer(), offset + length);

		if (loc != null) {
			result.setLine(loc[0]);
			result.setColumn(loc[1]);
		}
		if (endLoc != null) {
			result.setEndLine(endLoc[0]);
			result.setEndColumn(endLoc[1]);
		}
		return result;
	}

	public SymbolInformation[] getOutline(String uri) {
		ICompilationUnit unit = openUnits.get(uri);
		try {
			IJavaElement[] elements = unit.getChildren();
			ArrayList<SymbolInformation> symbols = new ArrayList<SymbolInformation>(elements.length);
			collectChildren(unit, elements, symbols);
			return symbols.toArray(new SymbolInformation[symbols.size()]);
		} catch (JavaModelException e) {
			JavaLanguageServerPlugin.logException("Problem getting outline for" +  uri, e);
		}
		return new SymbolInformation[0];
	}

	/**
	 * @param unit
	 * @param elements
	 * @param symbols
	 * @throws JavaModelException
	 */
	private void collectChildren(ICompilationUnit unit, IJavaElement[] elements, ArrayList<SymbolInformation> symbols)
			throws JavaModelException {
		for (IJavaElement element : elements) {
			if (element.getElementType() == IJavaElement.TYPE) {
				collectChildren(unit, ((IType) element).getChildren(), symbols);
			}
			if (element.getElementType() != IJavaElement.FIELD && element.getElementType() != IJavaElement.METHOD) {
				continue;
			}
			SymbolInformation si = new SymbolInformation();
			si.setName(element.getElementName());
			si.setKind(SymbolInformation.mapKind(element));
			if (element.getParent() != null)
				si.setContainerName(element.getParent().getElementName());
			si.setLocation(getLocation(unit, element));
			symbols.add(si);
		}
	}

	public boolean isOpen(String uri) {
		return openUnits.containsKey(uri);
	}

	public IJavaElement findElementAtSelection(String uri, int line, int column) throws JavaModelException {
		ICompilationUnit unit = openUnits.get(uri);

		IJavaElement[] elements = unit.codeSelect(JsonRpcHelpers.toOffset(unit.getBuffer(), line, column), 0);

		if (elements == null || elements.length != 1)
			return null;
		return elements[0];

	}

}<|MERGE_RESOLUTION|>--- conflicted
+++ resolved
@@ -56,16 +56,10 @@
 		this.pm = pm;
 		this.connection = conn;
 	}
-<<<<<<< HEAD
 	
 	
 	public ICompilationUnit openDocument(String uri){
 		JavaLanguageServerPlugin.logInfo("Opening document : " + uri);
-=======
-
-	public ICompilationUnit openDocument(String uri) {
-		JsonRpcConnection.log("Opening document : " + uri);
->>>>>>> 1c3c66fa
 		ICompilationUnit unit = openUnits.get(uri);
 		if (unit == null) {
 			File f = null;
@@ -109,7 +103,6 @@
 		return unit;
 
 	}
-<<<<<<< HEAD
 	
 	public void closeDocument(String uri){
 		JavaLanguageServerPlugin.logInfo("close document : " + uri);
@@ -118,37 +111,17 @@
 	
 	public void updateDocument(String uri, int line, int column, int length, String text){
 		JavaLanguageServerPlugin.logInfo("Updating document: "+ uri+ " line: " + line + " col:" +column + " length:"+ length +" text:"+text );
-=======
-
-	public void closeDocument(String uri) {
-		JsonRpcConnection.log("close document : " + uri);
-		openUnits.remove(uri);
-	}
-
-	public void updateDocument(String uri, int line, int column, int length, String text) {
-		JsonRpcConnection.log("Updating document: " + uri + " line: " + line + " col:" + column + " length:" + length
-				+ " text:" + text);
->>>>>>> 1c3c66fa
 		ICompilationUnit unit = openUnits.get(uri);
 		if (unit == null)
 			return;
 		try {
 			IBuffer buffer = unit.getBuffer();
-<<<<<<< HEAD
 			int offset = JsonRpcHelpers.toOffset(buffer,line,column);
 			buffer.replace(offset,length,text);
 			JavaLanguageServerPlugin.logInfo("Changed buffer: "+buffer.getContents());
 			
 			if (length > 0 || text.length() > 0) {
 				JavaLanguageServerPlugin.logInfo(uri+ " updated reconciling");
-=======
-			int offset = JsonRpcHelpers.toOffset(buffer, line, column);
-			buffer.replace(offset, length, text);
-			JsonRpcConnection.log("Changed buffer: " + buffer.getContents());
-
-			if (length > 0 || text.length() > 0) {
-				JsonRpcConnection.log(uri + " updated reconciling");
->>>>>>> 1c3c66fa
 				unit.reconcile(ICompilationUnit.NO_AST, true, null, null);
 			}
 
